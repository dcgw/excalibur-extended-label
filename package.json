{
  "name": "@dcgw/excalibur-extended-label",
  "version": "0.0.0-development",
  "description": "Excalibur's Label class, but with extra features",
  "keywords": [
    "excalibur",
    "label",
    "typescript"
  ],
  "contributors": [
    "Daniel Cassidy <mail@danielcassidy.me.uk>",
    "George Weller <george.weller@gmail.com>"
  ],
  "homepage": "https://github.com/dcgw/excalibur-extended-label",
  "bugs": "https://github.com/dcgw/excalibur-extended-label/issues",
  "repository": "github:dcgw/excalibur-extended-label",
  "license": "ISC",
  "scripts": {
    "fix": "eslint . --fix && prettier --write .",
    "lint": "eslint . && prettier --check .",
    "prepare": "tsc",
    "semantic-release": "semantic-release",
    "test": "ava"
  },
  "dependencies": {
<<<<<<< HEAD
    "tslib": "2.2.0"
=======
    "@softwareventures/chain": "^0.1.2",
    "@softwareventures/iterable": "^1.1.1",
    "tslib": "2.1.0"
>>>>>>> 6992ae09
  },
  "devDependencies": {
    "@softwareventures/eslint-config": "3.6.0",
    "@softwareventures/prettier-config": "1.0.2",
    "@softwareventures/semantic-release-config": "1.1.1",
    "@softwareventures/tsconfig": "5.0.1",
    "ava": "3.15.0",
    "cz-conventional-changelog": "3.3.0",
    "eslint": "7.23.0",
    "excalibur": "0.24.5",
    "prettier": "2.2.1",
    "semantic-release": "17.4.2",
    "ts-node": "9.1.1",
    "typescript": "4.2.3"
  },
  "peerDependencies": {
    "excalibur": "^0.24.0"
  },
  "eslintConfig": {
    "root": true,
    "extends": "@softwareventures"
  },
  "prettier": "@softwareventures/prettier-config",
  "config": {
    "commitizen": {
      "path": "./node_modules/cz-conventional-changelog"
    }
  },
  "ava": {
    "extensions": [
      "ts"
    ],
    "require": [
      "ts-node/register"
    ]
  },
  "release": {
    "extends": "@softwareventures/semantic-release-config"
  },
  "publishConfig": {
    "access": "public"
  }
}<|MERGE_RESOLUTION|>--- conflicted
+++ resolved
@@ -23,13 +23,9 @@
     "test": "ava"
   },
   "dependencies": {
-<<<<<<< HEAD
-    "tslib": "2.2.0"
-=======
     "@softwareventures/chain": "^0.1.2",
     "@softwareventures/iterable": "^1.1.1",
-    "tslib": "2.1.0"
->>>>>>> 6992ae09
+    "tslib": "2.2.0"
   },
   "devDependencies": {
     "@softwareventures/eslint-config": "3.6.0",
