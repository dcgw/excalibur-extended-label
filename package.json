--- conflicted
+++ resolved
@@ -25,11 +25,7 @@
   "dependencies": {
     "@softwareventures/chain": "^0.1.2",
     "@softwareventures/iterable": "^1.1.1",
-<<<<<<< HEAD
-    "tslib": "2.2.0"
-=======
     "tslib": "^2.0.0"
->>>>>>> 8450f53b
   },
   "devDependencies": {
     "@softwareventures/eslint-config": "3.6.0",
